--- conflicted
+++ resolved
@@ -1,7 +1,7 @@
 """
 Author: Wenyu Ouyang
 Date: 2021-12-31 11:08:29
-LastEditTime: 2024-04-07 20:47:55
+LastEditTime: 2024-04-07 21:01:44
 LastEditors: Wenyu Ouyang
 Description: HydroDL model class
 FilePath: \torchhydro\torchhydro\trainers\deep_hydro.py
@@ -147,26 +147,13 @@
         self.device_num = cfgs["training_cfgs"]["device"]
         self.device = get_the_device(self.device_num)
         self.pre_model = pre_model
-<<<<<<< HEAD
         self.model = self.load_model()
-        self.traindataset = self.make_dataset("train")
-        if cfgs["data_cfgs"]["t_range_valid"] is not None:
-            self.validdataset = self.make_dataset("valid")
-        self.testdataset = self.make_dataset("test")
-=======
-        super().__init__(cfgs)
-        if (
-            cfgs["data_cfgs"]["dataset"] == "GridDataset"
-            and cfgs["model_cfgs"]["continue_train"] == False
-        ):
-            self.testdataset = self.make_dataset("test")
-        else:
-            self.model = self.load_model()
+        if cfgs["training_cfgs"]["train_mode"]:
+            # if the mode is inference, we don't need to load train/valid data
             self.traindataset = self.make_dataset("train")
             if cfgs["data_cfgs"]["t_range_valid"] is not None:
                 self.validdataset = self.make_dataset("valid")
-            self.testdataset = self.make_dataset("test")
->>>>>>> a87403c2
+        self.testdataset = self.make_dataset("test")
         print(f"Torch is using {str(self.device)}")
 
     def load_model(self):

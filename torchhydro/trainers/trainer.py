--- conflicted
+++ resolved
@@ -74,11 +74,6 @@
             deephydro.model_train()
         test_acc = deephydro.model_evaluate()
         print("summary test_accuracy", test_acc[0])
-<<<<<<< HEAD
-        test_acc[1].attrs["units"] = "mm/h"
-        test_acc[2].attrs["units"] = "mm/h"
-=======
->>>>>>> 4b7fb129
         # save the results
         save_result(
             cfgs["data_cfgs"]["test_path"],

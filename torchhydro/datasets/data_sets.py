"""
Author: Wenyu Ouyang
Date: 2024-04-08 18:16:53
LastEditTime: 2024-05-27 08:36:51
LastEditors: Wenyu Ouyang
Description: A pytorch dataset class; references to https://github.com/neuralhydrology/neuralhydrology
FilePath: \torchhydro\torchhydro\datasets\data_sets.py
Copyright (c) 2024-2024 Wenyu Ouyang. All rights reserved.
"""

import logging
import re
import sys
import torch
import xarray as xr
import numpy as np
import pandas as pd
from datetime import datetime, timedelta
from typing import Optional
from torch.utils.data import Dataset
from tqdm import tqdm
from hydrodatasource.utils.utils import streamflow_unit_conv
from hydroutils import hydro_time

from torchhydro.datasets.data_scalers import (
    ScalerHub,
    MutiBasinScaler,
)
from torchhydro.datasets.data_sources import data_sources_dict

from torchhydro.datasets.data_utils import (
    warn_if_nan,
    wrap_t_s_dict,
)
from hydrodatasource.reader.data_source import HydroBasins

LOGGER = logging.getLogger(__name__)


def _fill_gaps_da(da: xr.DataArray, fill_nan: Optional[str] = None) -> xr.DataArray:
    """Fill gaps in a DataArray"""
    if fill_nan is None or da is None:
        return da
    assert isinstance(da, xr.DataArray), "Expect da to be DataArray (not dataset)"
    # fill gaps
    if fill_nan == "et_ssm_ignore":
        all_non_nan_idx = []
        for i in range(da.shape[0]):
            non_nan_idx_tmp = np.where(~np.isnan(da[i].values))
            all_non_nan_idx = all_non_nan_idx + non_nan_idx_tmp[0].tolist()
        # some NaN data appear in different dates in different basins
        non_nan_idx = np.unique(all_non_nan_idx).tolist()
        for i in range(da.shape[0]):
            targ_i = da[i][non_nan_idx]
            da[i][non_nan_idx] = targ_i.interpolate_na(
                dim="time", fill_value="extrapolate"
            )
    elif fill_nan == "mean":
        # fill with mean
        for var in da["variable"].values:
            var_data = da.sel(variable=var)  # select the data for the current variable
            mean_val = var_data.mean(
                dim="basin"
            )  # calculate the mean across all basins
            if warn_if_nan(mean_val):
                # when all value are NaN, mean_val will be NaN, we set mean_val to -1
                mean_val = -1
            filled_data = var_data.fillna(
                mean_val
            )  # fill NaN values with the calculated mean
            da.loc[dict(variable=var)] = (
                filled_data  # update the original dataarray with the filled data
            )
    elif fill_nan == "interpolate":
        # fill interpolation
        for i in range(da.shape[0]):
            da[i] = da[i].interpolate_na(dim="time", fill_value="extrapolate")
    else:
        raise NotImplementedError(f"fill_nan {fill_nan} not implemented")
    return da


class BaseDataset(Dataset):
    """Base data set class to load and preprocess data (batch-first) using PyTorch's Dataset"""

    def __init__(self, data_cfgs: dict, is_tra_val_te: str):
        """
        Parameters
        ----------
        data_cfgs
            parameters for reading source data
        is_tra_val_te
            train, vaild or test
        """
        super(BaseDataset, self).__init__()
        self.data_cfgs = data_cfgs
        if is_tra_val_te in {"train", "valid", "test"}:
            self.is_tra_val_te = is_tra_val_te
        else:
            raise ValueError(
                "'is_tra_val_te' must be one of 'train', 'valid' or 'test' "
            )
        # load and preprocess data
        self._load_data()

    @property
    def data_source(self):
        source_name = self.data_cfgs["source_cfgs"]["source_name"]
        source_path = self.data_cfgs["source_cfgs"]["source_path"]
        return data_sources_dict[source_name](source_path)

    @property
    def ngrid(self):
        """How many basins/grids in the dataset

        Returns
        -------
        int
            number of basins/grids
        """
        return len(self.basins)

    @property
    def nt(self):
        """how long is the time series

        Returns
        -------
        int
            number of time steps
        """
        time_type = self.data_cfgs["min_time_type"]
        start_date = pd.to_datetime(self.times[0])
        end_date = pd.to_datetime(self.times[1])
        time_series = pd.date_range(start=start_date, end=end_date, freq=time_type)
        return len(time_series)

    @property
    def basins(self):
        """Return the basins of the dataset"""
        return self.t_s_dict["sites_id"]

    @property
    def times(self):
        """Return the time range of the dataset"""
        return self.t_s_dict["t_final_range"]

    def __len__(self):
        return self.num_samples if self.train_mode else self.ngrid

    def __getitem__(self, item: int):
        if not self.train_mode:
            x = self.x[item, :, :]
            y = self.y[item, :, :]
            if self.c is None or self.c.shape[-1] == 0:
                return torch.from_numpy(x).float(), torch.from_numpy(y).float()
            c = self.c[item, :]
            c = np.repeat(c, x.shape[0], axis=0).reshape(c.shape[0], -1).T
            xc = np.concatenate((x, c), axis=1)
            return torch.from_numpy(xc).float(), torch.from_numpy(y).float()
        basin, idx = self.lookup_table[item]
        warmup_length = self.warmup_length
        x = self.x[basin, idx - warmup_length : idx + self.rho, :]
        y = self.y[basin, idx : idx + self.rho, :]
        if self.c is None or self.c.shape[-1] == 0:
            return torch.from_numpy(x).float(), torch.from_numpy(y).float()
        c = self.c[basin, :]
        c = np.repeat(c, x.shape[0], axis=0).reshape(c.shape[0], -1).T
        xc = np.concatenate((x, c), axis=1)
        return torch.from_numpy(xc).float(), torch.from_numpy(y).float()

    def _pre_load_data(self):
        self.train_mode = self.is_tra_val_te == "train"
        self.t_s_dict = wrap_t_s_dict(self.data_cfgs, self.is_tra_val_te)
        self.rho = self.data_cfgs["forecast_history"]
        self.warmup_length = self.data_cfgs["warmup_length"]

    def _load_data(self):
        self._pre_load_data()
        self._read_xyc()
        # normalization
        norm_x, norm_y, norm_c = self._normalize()
        self.x, self.y, self.c = self._kill_nan(norm_x, norm_y, norm_c)
        self._trans2nparr()
        self._create_lookup_table()

    def _trans2nparr(self):
        """To make __getitem__ more efficient,
        we transform x, y, c to numpy array with shape (nsample, nt, nvar)
        """
        self.x = self.x.transpose("basin", "time", "variable").to_numpy()
        self.y = self.y.transpose("basin", "time", "variable").to_numpy()
        if self.c is not None and self.c.shape[-1] > 0:
            self.c = self.c.transpose("basin", "variable").to_numpy()
            self.c_origin = self.c_origin.transpose("basin", "variable").to_numpy()
        self.x_origin = self.x_origin.transpose("basin", "time", "variable").to_numpy()
        self.y_origin = self.y_origin.transpose("basin", "time", "variable").to_numpy()

    def _normalize(self):
        scaler_hub = ScalerHub(
            self.y_origin,
            self.x_origin,
            self.c_origin,
            data_cfgs=self.data_cfgs,
            is_tra_val_te=self.is_tra_val_te,
            data_source=self.data_source,
        )
        self.target_scaler = scaler_hub.target_scaler
        return scaler_hub.x, scaler_hub.y, scaler_hub.c

    def _to_dataarray_with_unit(self, data_forcing_ds, data_output_ds, data_attr_ds):
        # trans to dataarray to better use xbatch
        if data_output_ds is not None:
            data_output = self._trans2da_and_setunits(data_output_ds)
        else:
            data_output = None
        if data_forcing_ds is not None:
            data_forcing = self._trans2da_and_setunits(data_forcing_ds)
        else:
            data_forcing = None
        if data_attr_ds is not None:
            # firstly, we should transform some str type data to float type
            data_attr = self._trans2da_and_setunits(data_attr_ds)
        else:
            data_attr = None
        return data_forcing, data_output, data_attr

    def _check_ts_xrds_unit(self, data_forcing_ds, data_output_ds):
        """Check timeseries xarray dataset unit and convert if necessary

        Parameters
        ----------
        data_forcing_ds : _type_
            _description_
        data_output_ds : _type_
            _description_
        """

        def standardize_unit(unit):
            unit = unit.lower()  # convert to lower case
            unit = re.sub(r"day", "d", unit)
            unit = re.sub(r"hour", "h", unit)
            return unit

        streamflow_unit = data_output_ds["streamflow"].attrs["units"]
        prcp_unit = data_forcing_ds["prcp"].attrs["units"]

        standardized_streamflow_unit = standardize_unit(streamflow_unit)
        standardized_prcp_unit = standardize_unit(prcp_unit)
        if standardized_streamflow_unit != standardized_prcp_unit:
            data_output_ds = streamflow_unit_conv(
                data_output_ds,
                self.data_source.read_area(self.t_s_dict["sites_id"]),
                target_unit=prcp_unit,
            )
        return data_forcing_ds, data_output_ds

    def _read_xyc(self):
        """Read x, y, c data from data source

        Returns
        -------
        tuple[xr.Dataset, xr.Dataset, xr.Dataset]
            x, y, c data
        """
        # x
        data_forcing_ds_ = self.data_source.read_ts_xrdataset(
            self.t_s_dict["sites_id"],
            self.t_s_dict["t_final_range"],
            self.data_cfgs["relevant_cols"],
        )
        # y
        data_output_ds_ = self.data_source.read_ts_xrdataset(
            self.t_s_dict["sites_id"],
            self.t_s_dict["t_final_range"],
            self.data_cfgs["target_cols"],
        )
        data_forcing_ds, data_output_ds = self._check_ts_xrds_unit(
            data_forcing_ds_, data_output_ds_
        )
        # c
        data_attr_ds = self.data_source.read_attr_xrdataset(
            self.t_s_dict["sites_id"],
            self.data_cfgs["constant_cols"],
            all_number=True,
        )
        self.x_origin, self.y_origin, self.c_origin = self._to_dataarray_with_unit(
            data_forcing_ds, data_output_ds, data_attr_ds
        )

    def _trans2da_and_setunits(self, ds):
        """Set units for dataarray transfromed from dataset"""
        result = ds.to_array(dim="variable")
        units_dict = {
            var: ds[var].attrs["units"]
            for var in ds.variables
            if "units" in ds[var].attrs
        }
        result.attrs["units"] = units_dict
        return result

    def _kill_nan(self, x, y, c):
        data_cfgs = self.data_cfgs
        y_rm_nan = data_cfgs["target_rm_nan"]
        x_rm_nan = data_cfgs["relevant_rm_nan"]
        c_rm_nan = data_cfgs["constant_rm_nan"]
        if x_rm_nan:
            # As input, we cannot have NaN values
            _fill_gaps_da(x, fill_nan="interpolate")
            warn_if_nan(x)
        if y_rm_nan:
            _fill_gaps_da(y, fill_nan="interpolate")
            warn_if_nan(y)
        if c_rm_nan:
            _fill_gaps_da(c, fill_nan="mean")
            warn_if_nan(c)
        warn_if_nan(x, nan_mode="all")
        warn_if_nan(y, nan_mode="all")
        warn_if_nan(c, nan_mode="all")
        return x, y, c

    def _create_lookup_table(self):
        lookup = []
        # list to collect basins ids of basins without a single training sample
        basin_coordinates = len(self.t_s_dict["sites_id"])
        rho = self.rho
        warmup_length = self.warmup_length
        time_length = self.nt
        for basin in tqdm(range(basin_coordinates), file=sys.stdout, disable=False):
            # some dataloader load data with warmup period, so leave some periods for it
            # [warmup_len] -> time_start -> [rho]
            lookup.extend(
                (basin, f)
                for f in range(warmup_length, time_length)
                if f < time_length - rho + 1
            )
        self.lookup_table = dict(enumerate(lookup))
        self.num_samples = len(self.lookup_table)


class BasinSingleFlowDataset(BaseDataset):
    """one time length output for each grid in a batch"""

    def __init__(self, data_cfgs: dict, is_tra_val_te: str):
        super(BasinSingleFlowDataset, self).__init__(data_cfgs, is_tra_val_te)

    def __getitem__(self, index):
        xc, ys = super(BasinSingleFlowDataset, self).__getitem__(index)
        y = ys[-1, :]
        return xc, y

    def __len__(self):
        return self.num_samples


class DplDataset(BaseDataset):
    """pytorch dataset for Differential parameter learning"""

    def __init__(self, data_cfgs: dict, is_tra_val_te: str):
        """
        Parameters
        ----------
        data_cfgs
            configs for reading source data
        is_tra_val_te
            train, vaild or test
        """
        super(DplDataset, self).__init__(data_cfgs, is_tra_val_te)
        # we don't use y_un_norm as its name because in the main function we will use "y"
        # For physical hydrological models, we need warmup, hence the target values should exclude data in warmup period
        self.warmup_length = data_cfgs["warmup_length"]
        self.target_as_input = data_cfgs["target_as_input"]
        self.constant_only = data_cfgs["constant_only"]
        if self.target_as_input and (not self.train_mode):
            # if the target is used as input and train_mode is False,
            # we need to get the target data in training period to generate pbm params
            self.train_dataset = DplDataset(data_cfgs, is_tra_val_te="train")

    def __getitem__(self, item):
        """
        Get one mini-batch for dPL (differential parameter learning) model

        TODO: not check target_as_input and constant_only cases yet

        Parameters
        ----------
        item
            index

        Returns
        -------
        tuple
            a mini-batch data;
            x_train (not normalized forcing), z_train (normalized data for DL model), y_train (not normalized output)
        """
        if self.train_mode:
            xc_norm, _ = super(DplDataset, self).__getitem__(item)
            basin, time = self.lookup_table[item]
            warmup_length = self.warmup_length
            if self.target_as_input:
                # y_morn and xc_norm are concatenated and used for DL model
                y_norm = torch.from_numpy(
                    self.y[basin, time - warmup_length : time + self.rho, :]
                ).float()
                # the order of xc_norm and y_norm matters, please be careful!
                z_train = torch.cat((xc_norm, y_norm), -1)
            elif self.constant_only:
                # only use attributes data for DL model
                z_train = torch.from_numpy(self.c[basin, :]).float()
            else:
                z_train = xc_norm.float()
            x_train = (
                self.x_origin.sel(
                    basin=basin,
                    time=slice(
                        time - np.timedelta64(warmup_length, "D"),
                        time + np.timedelta64(self.rho - 1, "D"),
                    ),
                )
                .to_array()
                .to_numpy()
                .T
            )
            y_train = (
                self.y_origin.sel(
                    basin=basin,
                    time=slice(
                        time,
                        time + np.timedelta64(self.rho - 1, "D"),
                    ),
                )
                .to_array()
                .to_numpy()
                .T
            )
        else:
            basin = self.t_s_dict["sites_id"][item]
            x_norm = self.x.sel(basin=basin).to_numpy().T
            if self.target_as_input:
                # when target_as_input is True,
                # we need to use training data to generate pbm params
                x_norm = self.train_dataset.sel(basin=basin).to_numpy().T
            if self.c is None or self.c.shape[-1] == 0:
                xc_norm = torch.from_numpy(x_norm).float()
            else:
                c_norm = self.c.sel(basin=basin).values
                c_norm = (
                    np.repeat(c_norm, x_norm.shape[0], axis=0)
                    .reshape(c_norm.shape[0], -1)
                    .T
                )
                xc_norm = np.concatenate((x_norm, c_norm), axis=1)
            warmup_length = self.warmup_length
            if self.target_as_input:
                # when target_as_input is True,
                # we need to use training data to generate pbm params
                # when used as input, warmup_length not included for y
                y_norm = torch.from_numpy(self.train_dataset.y[item, :, :]).float()
                # the order of xc_norm and y_norm matters, please be careful!
                z_train = torch.cat((xc_norm, y_norm), -1)
            elif self.constant_only:
                # only use attributes data for DL model
                z_train = torch.from_numpy(self.c[item, :]).float()
            else:
                z_train = torch.from_numpy(xc_norm).float()
            x_train = self.x_origin.sel(basin=basin).to_array().to_numpy().T
            y_train = (
                self.y_origin.sel(basin=basin)
                .isel(time=slice(warmup_length, None))
                .to_array()
                .to_numpy()
                .T
            )
        return (
            torch.from_numpy(x_train).float(),
            z_train,
        ), torch.from_numpy(y_train).float()

    def __len__(self):
        return self.num_samples if self.train_mode else len(self.t_s_dict["sites_id"])


class FlexibleDataset(BaseDataset):
    """A dataset whose datasources are from multiple sources according to the configuration"""

    def __init__(self, data_cfgs: dict, is_tra_val_te: str):
        super(FlexibleDataset, self).__init__(data_cfgs, is_tra_val_te)

    @property
    def data_source(self):
        source_cfgs = self.data_cfgs["source_cfgs"]
        return {
            name: data_sources_dict[name](path)
            for name, path in zip(
                source_cfgs["source_names"], source_cfgs["source_paths"]
            )
        }

    def _read_xyc(self):
        var_to_source_map = self.data_cfgs["var_to_source_map"]
        x_datasets, y_datasets, c_datasets = [], [], []
        gage_ids = self.t_s_dict["sites_id"]
        t_range = self.t_s_dict["t_final_range"]

        for var_name in var_to_source_map:
            source_name = var_to_source_map[var_name]
            data_source_ = self.data_source[source_name]
            if var_name in self.data_cfgs["relevant_cols"]:
                x_datasets.append(
                    data_source_.read_ts_xrdataset(gage_ids, t_range, [var_name])
                )
            elif var_name in self.data_cfgs["target_cols"]:
                y_datasets.append(
                    data_source_.read_ts_xrdataset(gage_ids, t_range, [var_name])
                )
            elif var_name in self.data_cfgs["constant_cols"]:
                c_datasets.append(
                    data_source_.read_attr_xrdataset(gage_ids, [var_name])
                )

        # 合并所有x, y, c类型的数据集
        x = xr.merge(x_datasets) if x_datasets else xr.Dataset()
        y = xr.merge(y_datasets) if y_datasets else xr.Dataset()
        c = xr.merge(c_datasets) if c_datasets else xr.Dataset()
        if "streamflow" in y:
            area = data_source_.camels.read_area(self.t_s_dict["sites_id"])
            y.update(streamflow_unit_conv(y[["streamflow"]], area))
        self.x_origin, self.y_origin, self.c_origin = self._to_dataarray_with_unit(
            x, y, c
        )

    def _normalize(self):
        var_to_source_map = self.data_cfgs["var_to_source_map"]
        for var_name in var_to_source_map:
            source_name = var_to_source_map[var_name]
            data_source_ = self.data_source[source_name]
            break
        scaler_hub = ScalerHub(
            self.y_origin,
            self.x_origin,
            self.c_origin,
            data_cfgs=self.data_cfgs,
            is_tra_val_te=self.is_tra_val_te,
            data_source=data_source_.camels,
        )
        self.target_scaler = scaler_hub.target_scaler
        return scaler_hub.x, scaler_hub.y, scaler_hub.c


class HydroMeanDataset(BaseDataset):
    def __init__(self, data_cfgs: dict, is_tra_val_te: str):
        self.forecast_length = data_cfgs["forecast_length"]
        super(HydroMeanDataset, self).__init__(data_cfgs, is_tra_val_te)

    @property
    def data_source(self):
        return HydroBasins(self.data_cfgs["source_cfgs"]["source_path"])

    def _normalize(self):
        x, y, c = super()._normalize()
        return x.compute(), y.compute(), c.compute()

    def _read_xyc(self):
        data_target_ds = self._prepare_target()
        if data_target_ds is not None:
            y_origin = self._trans2da_and_setunits(data_target_ds)
        else:
            y_origin = None

        data_forcing_ds = self._prepare_forcing()
        if data_forcing_ds is not None:
            x_origin = self._trans2da_and_setunits(data_forcing_ds)
        else:
            x_origin = None

        if self.data_cfgs["constant_cols"]:
            data_attr_ds = self.data_source.read_BA_xrdataset(
                self.t_s_dict["sites_id"],
                self.data_cfgs["constant_cols"],
                self.data_cfgs["source_cfgs"]["source_path"]["attributes"],
            )
            c_orgin = self._trans2da_and_setunits(data_attr_ds)
        else:
            c_orgin = None
        self.x_origin, self.y_origin, self.c_origin = x_origin, y_origin, c_orgin

    def _create_lookup_table(self):
        lookup = []
        basins = self.t_s_dict["sites_id"]
        forecast_length = self.forecast_length
        warmup_length = self.warmup_length
        dates = self.y["time"].to_numpy()
        time_num = len(self.t_s_dict["t_final_range"])
        time_total_length = len(dates)
        time_single_length = time_total_length // time_num
        is_tra_val_te = self.is_tra_val_te
        for basin in tqdm(
            basins,
            file=sys.stdout,
            disable=False,
            desc=f"Creating {is_tra_val_te} lookup table",
        ):
            for num in range(time_num):
                lookup.extend(
                    (basin, dates[f + num * time_single_length])
                    for f in range(warmup_length, time_single_length - forecast_length)
                )
        self.lookup_table = dict(enumerate(lookup))
        self.num_samples = len(self.lookup_table)

    def __getitem__(self, item: int):
        basin, time = self.lookup_table[item]
        seq_length = self.rho
        output_seq_len = self.forecast_length
        warmup_length = self.warmup_length
        gpm_tp = (
            self.x.sel(
                variable="gpm_tp",
                basin=basin,
                time=slice(
                    time - np.timedelta64(warmup_length + seq_length - 1, "h"),
                    time,
                ),
            )
            .to_numpy()
            .T
        ).reshape(-1, 1)
        gfs_tp = (
            self.x.sel(
                variable="gfs_tp",
                basin=basin,
                time=slice(
                    time + np.timedelta64(1, "h"),
                    time + np.timedelta64(output_seq_len, "h"),
                ),
            )
            .to_numpy()
            .T
        ).reshape(-1, 1)
        x = np.concatenate((gpm_tp, gfs_tp), axis=0)
        if self.c is not None and self.c.shape[-1] > 0:
            c = self.c.sel(basin=basin).values
            c = np.tile(c, (warmup_length + seq_length + output_seq_len, 1))
            x = np.concatenate((x, c), axis=1)
        y = (
            self.y.sel(
                basin=basin,
                time=slice(
                    time + np.timedelta64(1, "h"),
                    time + np.timedelta64(output_seq_len, "h"),
                ),
            )
            .to_numpy()
            .T
        )
        return torch.from_numpy(x).float(), torch.from_numpy(y).float()

    def __len__(self):
        return self.num_samples

    def _prepare_target(self):
        gage_id_lst = self.t_s_dict["sites_id"]
        # t_range加一小时或三小时
        t_range = [
            (
                datetime.fromisoformat(date_tuple[0]) + timedelta(hours=3),
                datetime.fromisoformat(date_tuple[1]) + timedelta(hours=3),
            )
            for date_tuple in self.t_s_dict["t_final_range"]
        ]
        var_lst = self.data_cfgs["target_cols"]
        path = self.data_cfgs["source_cfgs"]["source_path"]["target"]

        if var_lst is None or not var_lst:
            return None

        data = self.data_source.merge_nc_minio_datasets(path, gage_id_lst, var_lst)

        all_vars = data.data_vars
        if any(var not in data.variables for var in var_lst):
            raise ValueError(f"var_lst must all be in {all_vars}")
        subset_list = []
        for start_date, end_date in t_range:
            adjusted_end_date = (
                end_date + timedelta(hours=self.forecast_length)
            ).strftime("%Y-%m-%d")
            subset = data.sel(time=slice(start_date, adjusted_end_date))
            subset_list.append(subset)
        return xr.concat(subset_list, dim="time")

    def _prepare_forcing(self):
        gage_id_lst = self.t_s_dict["sites_id"]
        t_range = self.t_s_dict["t_final_range"]
        var_lst = self.data_cfgs["relevant_cols"]
        path = self.data_cfgs["source_cfgs"]["source_path"]["forcing"]

        if var_lst is None:
            return None

        data = self.data_source.merge_nc_minio_datasets(path, gage_id_lst, var_lst)

        var_subset_list = []
        for start_date, end_date in t_range:
            adjusted_start_date = (
                datetime.strptime(start_date, "%Y-%m-%d") - timedelta(hours=self.rho)
            ).strftime("%Y-%m-%d")
            adjusted_end_date = (
                datetime.strptime(end_date, "%Y-%m-%d")
                + timedelta(hours=self.forecast_length)
            ).strftime("%Y-%m-%d")
            subset = data.sel(time=slice(adjusted_start_date, adjusted_end_date))
            var_subset_list.append(subset)

        return xr.concat(var_subset_list, dim="time")


class HydroGridDataset(HydroMeanDataset):
    def __init__(self, data_cfgs: dict, is_tra_val_te: str):
        super(HydroGridDataset, self).__init__(data_cfgs, is_tra_val_te)

    def _load_data(self):
        self.data_source = HydroBasins(self.data_cfgs["data_path"])
        self.forecast_length = self.data_cfgs["forecast_length"]
        self._pre_load_data()

        data_target_ds = self._prepare_target()
        if data_target_ds is not None:
            y_origin = self._trans2da_and_setunits(data_target_ds)
        else:
            y_origin = None

        data_gpm = self._prepare_forcing(0)

        if self.data_cfgs["relevant_cols"][1] != ["None"]:
            data_gfs = self._prepare_forcing(1)
        else:
            data_gfs = None

        if self.data_cfgs["relevant_cols"][2] != ["None"]:
            data_smap = self._prepare_forcing(2)
        else:
            data_smap = None

        if self.data_cfgs["constant_cols"]:
            data_attr_ds = self.data_source.read_BA_xrdataset(
                self.t_s_dict["sites_id"],
                self.data_cfgs["constant_cols"],
                self.data_cfgs["data_path"]["attributes"],
            )
            data_attr = self._trans2da_and_setunits(data_attr_ds)
        else:
            data_attr = None

        scaler_hub = MutiBasinScaler(
            y_origin,
            data_gpm,
            data_attr,
            data_gfs,
            data_smap,
            self.data_cfgs,
            self.is_tra_val_te,
            self.data_source,
        )

        self.x, self.y, self.c, self.g, self.s = self.kill_nan(
            scaler_hub.x, scaler_hub.y, scaler_hub.c, scaler_hub.g, scaler_hub.s
        )

        self.target_scaler = scaler_hub.target_scaler

        self._create_lookup_table()

    def kill_nan(self, x, y, c, g, s):
        data_cfgs = self.data_cfgs
        y_rm_nan = data_cfgs["target_rm_nan"]
        x_rm_nan = data_cfgs["relevant_rm_nan"]
        c_rm_nan = data_cfgs["constant_rm_nan"]

        if x_rm_nan:
            for xx in x.values():
                for i in range(xx.shape[0]):
                    xx[i] = xx[i].interpolate_na(
                        dim="time_now", fill_value="extrapolate"
                    )
                warn_if_nan(xx)

        if y_rm_nan:
            _fill_gaps_da(y, fill_nan="interpolate")
            warn_if_nan(y)

        if c_rm_nan and c is not None:
            _fill_gaps_da(c, fill_nan="mean")
            warn_if_nan(c)

        if x_rm_nan and g is not None:
            for gg in g.values():
                for i in range(gg.shape[0]):
                    gg[i] = gg[i].interpolate_na(dim="time", fill_value="extrapolate")
                warn_if_nan(gg)
        if x_rm_nan and s is not None:
            for ss in s.values():
                for i in range(ss.shape[0]):
                    ss[i] = ss[i].interpolate_na(dim="time", fill_value="extrapolate")
                warn_if_nan(ss)

        return x, y, c, g, s

    def __len__(self):
        return self.num_samples

    def __getitem__(self, item: int):
        basin, time = self.lookup_table[item]
        seq_length = self.rho
        output_seq_len = self.forecast_length
        warmup_length = self.warmup_length
        gpm_tp = (
            self.x[basin]
            .sel(
                time=slice(
                    time - np.timedelta64(warmup_length + seq_length - 1, "h"),
                    time,
                )
            )
            .values
        )
        x = np.transpose(gpm_tp, (1, 0, 2, 3))

        y = (
            self.y.sel(basin=basin)
            .sel(
                time=slice(
                    time + np.timedelta64(1, "h"),
                    time + np.timedelta64(output_seq_len, "h"),
                )
            )
            .values
        ).T

        if self.c is not None and self.g is None and self.s is None:
            c = self.get_c(basin, x.shape[0])
            return (
                [torch.from_numpy(x).float(), torch.from_numpy(c).float()],
                torch.from_numpy(y).float(),
            )

        elif self.g is not None and self.c is None and self.s is None:
            g = self.get_g(basin, time)
            if x.shape[2] != g.shape[2]:
                x = np.transpose(x, (0, 1, 3, 2))
            x_g = np.concatenate((x, g), axis=1)
            return (torch.from_numpy(x_g).float(), torch.from_numpy(y).float())

        elif self.s is not None and self.c is None and self.g is None:
            s = self.get_s(basin, time)
            return (
                [torch.from_numpy(x).float(), torch.from_numpy(s).float()],
                torch.from_numpy(y).float(),
            )

        elif self.c is not None and self.g is not None and self.s is None:
            c = self.get_c(basin, x.shape[0])
            g = self.get_g(basin, time)
            if x.shape[2] != g.shape[2]:
                x = np.transpose(x, (0, 1, 3, 2))
            x_g = np.concatenate((x, g), axis=1)
            return (
                [torch.from_numpy(x_g).float(), torch.from_numpy(c).float()],
                torch.from_numpy(y).float(),
            )

        elif self.c is not None and self.s is not None and self.g is None:
            c = self.get_c(basin, x.shape[0])
            s = self.get_s(basin, time)
            return (
                [
                    torch.from_numpy(x).float(),
                    torch.from_numpy(c).float(),
                    torch.from_numpy(s).float(),
                ],
                torch.from_numpy(y).float(),
            )

        elif self.s is not None and self.g is not None and self.c is None:
            s = self.get_s(basin, time)
            g = self.get_g(basin, time)
            if x.shape[2] != g.shape[2]:
                x = np.transpose(x, (0, 1, 3, 2))
            x_g = np.concatenate((x, g), axis=1)
            return (
                [torch.from_numpy(x_g).float(), torch.from_numpy(s).float()],
                torch.from_numpy(y).float(),
            )

        elif self.s is not None and self.g is not None and self.c is not None:
            c = self.get_c(basin, x.shape[0])
            g = self.get_g(basin, time)
            s = self.get_s(basin, time)
            if x.shape[2] != g.shape[2]:
                x = np.transpose(x, (0, 1, 3, 2))
            x_g = np.concatenate((x, g), axis=1)
            return (
                [
                    torch.from_numpy(x_g).float(),
                    torch.from_numpy(c).float(),
                    torch.from_numpy(s).float(),
                ],
                torch.from_numpy(y).float(),
            )
        return torch.from_numpy(x).float(), torch.from_numpy(y).float()

    def get_c(self, basin, shape):
        c = self.c.sel(basin=basin).values
        c = np.tile(c, (shape, 1))
        return c

    def get_g(self, basin, time):
        g = (
            self.g[basin]
            .sel(
                time=slice(
                    time - np.timedelta64(self.warmup_length + self.rho - 1, "h"),
                    time + np.timedelta64(self.forecast_length, "h"),
                )
            )
            .values
        )
        return np.transpose(g, (1, 0, 2, 3))

    def get_s(self, basin, time):
        length = int(self.forecast_length * 2.5)
        s = (
            self.s[basin]
            .sel(
                time=slice(
                    time - np.timedelta64(self.warmup_length + self.rho - 1, "h"),
                    time - np.timedelta64(length, "h"),
                )
            )
            .values
        )
        return np.transpose(s, (1, 0, 2, 3))

    def _prepare_forcing(self, data_type):
        gage_id_lst = self.t_s_dict["sites_id"]
        t_range = self.t_s_dict["t_final_range"]
        var_lst = self.data_cfgs["relevant_cols"][data_type]
        if var_lst is None:
            return None

        if data_type == 0:
            path = self.data_cfgs["data_path"]["gpm"]
        elif data_type == 1:
            path = self.data_cfgs["data_path"]["gfs"]
        elif data_type == 2:
            path = self.data_cfgs["data_path"]["smap"]

        file_lst = self.data_source.read_file_lst(path)
        data_dict = {}
        for basin in gage_id_lst:
            data = self.data_source.read_grid_data(file_lst, basin)
            subset_list = []
            for start_date, end_date in t_range:
                adjusted_start_date = (
                    datetime.strptime(start_date, "%Y-%m-%d")
                    - timedelta(hours=self.rho)
                ).strftime("%Y-%m-%d")
                adjusted_end_date = (
                    datetime.strptime(end_date, "%Y-%m-%d")
                    + timedelta(hours=self.forecast_length)
                ).strftime("%Y-%m-%d")
                subset = data.sel(time=slice(adjusted_start_date, adjusted_end_date))
                subset_list.append(subset)
            merged_dataset = xr.concat(subset_list, dim="time")
            data_dict[basin] = merged_dataset.to_array(dim="variable")

        return data_dict


class HydroMultiSourceDataset(HydroMeanDataset):
    def __init__(self, data_cfgs: dict, is_tra_val_te: str):
        super(HydroMultiSourceDataset, self).__init__(data_cfgs, is_tra_val_te)

    def get_x(self, variable, basin, time, seq_length, offset1=0, offset2=0):
        return (
            self.x.sel(
                variable=variable,
                basin=basin,
                time=slice(
                    time
                    - np.timedelta64(seq_length - 1, "h")
                    + np.timedelta64(offset1, "h"),
                    (time if offset2 == 0 else time + np.timedelta64(offset2, "h")),
                ),
            )
            .to_numpy()
            .T.reshape(-1, len(variable))
        )

    def get_y(self, basin, time, forecast_length, prec_window):
        return (
            self.y.sel(
                basin=basin,
                time=slice(
                    time - np.timedelta64(prec_window, "h"),
                    time + np.timedelta64((forecast_length - 1), "1h"),
                ),
            )
            .to_numpy()
            .T
        )

    def __getitem__(self, item: int):
        basin, time = self.lookup_table[item]
        seq_length = self.rho
        sm_length = seq_length - self.data_cfgs["cnn_size"]
        x, y, s = None, None, None
        var_lst = self.data_cfgs["relevant_cols"]
        station_tp_present = "sta_tp" in var_lst

        if station_tp_present:
            delay = 6
            gpm_tp = self.get_x("gpm_tp", basin, time, seq_length, 0, -delay)
            station_tp = self.get_x("sta_tp", basin, time, seq_length)
            expanded_gpm_tp = np.vstack([gpm_tp, station_tp[-delay:, :]])
            x = np.hstack([expanded_gpm_tp, station_tp])
            if "streamflow" in var_lst:
                yy = self.get_x("streamflow", basin, time, seq_length)
                x = np.hstack([yy, x])
        else:
            x = self.get_x("gpm_tp", basin, time, seq_length)
        if self.c is not None and self.c.shape[-1] > 0:
            c = self.c.sel(basin=basin).values
            # TODO: WARNING: length of c has been divided by 3
            c = np.tile(c, (int(seq_length / 3), 1))
            x = np.concatenate((x, c), axis=1)

        mode = self.data_cfgs["model_mode"]
        if mode == "dual":
            s = self.get_x(
                ["sm_surface", "sm_rootzone"], basin, time, seq_length, sm_length, 0
            )
        else:
            all_features = [
                self.get_x(
                    ["sm_surface", "sm_rootzone"],
                    basin,
                    time,
                    seq_length,
                    sm_length - offset,
                    -offset,
                )
                for offset in range(seq_length)
            ]
            s = np.array(
                [
                    feat.squeeze()
                    for feat in all_features
                    if feat.shape[0] == seq_length - sm_length
                ]
            )
        y = self.get_y(basin, time, self.forecast_length, self.data_cfgs["prec_window"])
        return [
            torch.from_numpy(x).float(),
            torch.from_numpy(s).float(),
            torch.from_numpy(y).float(),
        ], torch.from_numpy(y).float()

    def _prepare_forcing(self):
        gage_id_lst = self.t_s_dict["sites_id"]
        t_range = self.t_s_dict["t_final_range"]
        var_lst = self.data_cfgs["relevant_cols"]
        path = self.data_cfgs["source_cfgs"]["source_path"]["forcing"]

        if var_lst is None:
            return None

        data = self.data_source.merge_nc_minio_datasets(path, gage_id_lst, var_lst)

        var_subset_list = []
        for start_date, end_date in t_range:
            adjusted_start_date = (
                datetime.strptime(start_date, "%Y-%m-%d-%H") - timedelta(hours=self.rho)
            ).strftime("%Y-%m-%d-%H")
            adjusted_end_date = (
                datetime.strptime(end_date, "%Y-%m-%d-%H")
                + timedelta(hours=self.data_cfgs["interval"])
            ).strftime("%Y-%m-%d-%H")
            subset = data.sel(time=slice(adjusted_start_date, adjusted_end_date))
            var_subset_list.append(subset)

        return xr.concat(var_subset_list, dim="time")

    def _prepare_target(self):
        gage_id_lst = self.t_s_dict["sites_id"]
        t_range = self.t_s_dict["t_final_range"]
        var_lst = self.data_cfgs["target_cols"]
        path = self.data_cfgs["source_cfgs"]["source_path"]["target"]

        if var_lst is None or not var_lst:
            return None

        data = self.data_source.merge_nc_minio_datasets(path, gage_id_lst, var_lst)

        all_vars = data.data_vars
        if any(var not in data.variables for var in var_lst):
            raise ValueError(f"var_lst must all be in {all_vars}")
        subset_list = []

        for start_date, end_date in t_range:
            adjusted_start_date = (
                datetime.strptime(start_date, "%Y-%m-%d-%H")
                - timedelta(hours=(self.data_cfgs["prec_window"]))
            ).strftime("%Y-%m-%d-%H")

            adjusted_end_date = (
                datetime.strptime(end_date, "%Y-%m-%d-%H")
                + timedelta(hours=self.forecast_length)
            ).strftime("%Y-%m-%d-%H")
            subset = data.sel(time=slice(adjusted_start_date, adjusted_end_date))
            subset_list.append(subset)
        return xr.concat(subset_list, dim="time")

    def _create_lookup_table(self):
        is_tra_val_te = self.is_tra_val_te
        if is_tra_val_te == "train":
            date_ranges = self.data_cfgs["t_range_train"]
        elif is_tra_val_te == "valid":
            date_ranges = self.data_cfgs["t_range_valid"]
        else:
            date_ranges = self.data_cfgs["t_range_test"]
        dates = []
        for start, end in date_ranges:
            date_range = pd.date_range(start=start, end=end, freq="3h")
            dates.extend(date_range)
        dates = np.array(dates, dtype="datetime64[ns]")
        lookup = []
        basins = self.t_s_dict["sites_id"]
        warmup_length = self.warmup_length
        time_num = len(self.t_s_dict["t_final_range"])
        time_total_length = len(dates)
        time_single_length = time_total_length // time_num

        for basin in tqdm(
            basins,
            file=sys.stdout,
            disable=False,
            desc=f"Creating {is_tra_val_te} lookup table",
        ):
            for num in range(time_num):
                if is_tra_val_te != "train":
                    lookup.extend(
                        (basin, dates[f + num * time_single_length])
                        for f in range(
                            warmup_length,
                            time_single_length,
                        )
                    )
                else:
                    window_size = self.forecast_length // self.data_cfgs["interval"]
                    f = 0
                    streamflow_arr = self.y.sel(
                        basin=basin, variable="streamflow"
                    ).to_numpy()
                    nan_array = np.isnan(streamflow_arr)
                    while warmup_length <= f <= time_single_length - window_size:
                        if np.all(nan_array[f : f + window_size]):
                            f += 1
                        else:
                            lookup.extend(
                                (basin, dates[j + num * time_single_length])
                                for j in range(f, f + window_size)
                            )
                            f += window_size
        self.lookup_table = dict(enumerate(lookup))
        self.num_samples = len(self.lookup_table)


class Seq2SeqDataset(HydroMultiSourceDataset):
    def __init__(self, data_cfgs: dict, is_tra_val_te: str):
        super(Seq2SeqDataset, self).__init__(data_cfgs, is_tra_val_te)
        self.input_features = self.data_cfgs["relevant_cols"]

    def _read_xyc(self):
        data_target_ds = self._prepare_target()
        if data_target_ds is not None:
            y_origin = self._trans2da_and_setunits(data_target_ds)
        else:
            y_origin = None

        data_forcing_ds = self._prepare_forcing()
        if data_forcing_ds is not None:
            x_origin = self._trans2da_and_setunits(data_forcing_ds)
            x_origin = xr.where(x_origin < 0, float("nan"), x_origin)
        else:
            x_origin = None

        if self.data_cfgs["constant_cols"]:
            data_attr_ds = self.data_source.read_BA_xrdataset(
                self.t_s_dict["sites_id"],
                self.data_cfgs["constant_cols"],
                self.data_cfgs["source_cfgs"]["source_path"]["attributes"],
            )
            c_orgin = self._trans2da_and_setunits(data_attr_ds)
        else:
            c_orgin = None
        self.x_origin, self.y_origin, self.c_origin = x_origin, y_origin, c_orgin

    def __getitem__(self, item: int):
        basin, time = self.lookup_table[item]
        seq_length = self.rho
        x = self.get_x(self.input_features, basin, time, seq_length)

        if self.c is not None and self.c.shape[-1] > 0:
            c = self.c.sel(basin=basin).values
            c = np.tile(c, (seq_length // self.data_cfgs["interval"], 1))
            x = np.concatenate((x, c), axis=1)

        prec_window = self.data_cfgs["prec_window"]
        y = self.get_y(basin, time, self.forecast_length, prec_window)

        if self.is_tra_val_te == "train":
            return [
                torch.from_numpy(x).float(),
                torch.from_numpy(y).float(),
            ], torch.from_numpy(y).float()
<<<<<<< HEAD
        return [torch.from_numpy(x).float()], torch.from_numpy(y).float()
=======
        return [torch.from_numpy(x).float()], torch.from_numpy(y).float()


class ERA5LandDataset(Seq2SeqDataset):
    def __init__(self, data_cfgs: dict, is_tra_val_te: str):
        super(ERA5LandDataset, self).__init__(data_cfgs, is_tra_val_te)
        self.features = self.get_features()

    def get_features(self):
        return [
            "total_precipitation_hourly",
            "temperature_2m",
            "dewpoint_temperature_2m",
            "surface_net_solar_radiation",
            "sm_surface",
        ]

    def get_x(self, variable, basin, time, seq_length):
        interval = self.data_cfgs["interval"]
        x = (
            self.x.sel(
                variable=variable[:4],
                basin=basin,
                time=slice(
                    time - np.timedelta64(seq_length - 2 * interval, "h"),
                    time + np.timedelta64(interval, "h"),
                ),
            )
            .to_numpy()
            .T.reshape(-1, 4)
        )
        s = (
            self.x.sel(
                variable=variable[4],
                basin=basin,
                time=slice(
                    time - np.timedelta64(seq_length - interval, "h"),
                    time,
                ),
            )
            .to_numpy()
            .T.reshape(-1, 1)
        )
        return np.concatenate((x, s), axis=1)


class GPMDataset(Seq2SeqDataset):
    def __init__(self, data_cfgs: dict, is_tra_val_te: str):
        super(GPMDataset, self).__init__(data_cfgs, is_tra_val_te)
        self.features = self.get_features()

    def get_features(self):
        return ["gpm_tp", "sm_surface"]

    def get_x(self, variable, basin, time, seq_length):
        interval = self.data_cfgs["interval"]
        x = (
            self.x.sel(
                variable=variable[0],
                basin=basin,
                time=slice(
                    time - np.timedelta64(seq_length - 2 * interval, "h"),
                    time + np.timedelta64(interval, "h"),
                ),
            )
            .to_numpy()
            .T.reshape(-1, 1)
        )
        s = (
            self.x.sel(
                variable=variable[1],
                basin=basin,
                time=slice(
                    time - np.timedelta64(seq_length - interval, "h"),
                    time,
                ),
            )
            .to_numpy()
            .T.reshape(-1, 1)
        )
        return np.concatenate((x, s), axis=1)


class GPMSTRDataset(Seq2SeqDataset):
    def __init__(self, data_cfgs: dict, is_tra_val_te: str):
        super(GPMSTRDataset, self).__init__(data_cfgs, is_tra_val_te)
        self.features = self.get_features()

    def get_features(self):
        return ["gpm_tp", "streamflow", "sm_surface"]

    def get_x(self, variable, basin, time, seq_length):
        interval = self.data_cfgs["interval"]
        x = (
            self.x.sel(
                variable=variable[0],
                basin=basin,
                time=slice(
                    time - np.timedelta64(seq_length - 2 * interval, "h"),
                    time + np.timedelta64(interval, "h"),
                ),
            )
            .to_numpy()
            .T.reshape(-1, 1)
        )
        s = (
            self.x.sel(
                variable=variable[1:],
                basin=basin,
                time=slice(
                    time - np.timedelta64(seq_length - interval, "h"),
                    time,
                ),
            )
            .to_numpy()
            .T.reshape(-1, 2)
        )
        return np.concatenate((x, s), axis=1)
>>>>>>> 2cdfa0cb
<|MERGE_RESOLUTION|>--- conflicted
+++ resolved
@@ -1,7 +1,7 @@
 """
 Author: Wenyu Ouyang
 Date: 2024-04-08 18:16:53
-LastEditTime: 2024-05-27 08:36:51
+LastEditTime: 2024-05-27 08:45:01
 LastEditors: Wenyu Ouyang
 Description: A pytorch dataset class; references to https://github.com/neuralhydrology/neuralhydrology
 FilePath: \torchhydro\torchhydro\datasets\data_sets.py
@@ -1223,125 +1223,4 @@
                 torch.from_numpy(x).float(),
                 torch.from_numpy(y).float(),
             ], torch.from_numpy(y).float()
-<<<<<<< HEAD
-        return [torch.from_numpy(x).float()], torch.from_numpy(y).float()
-=======
-        return [torch.from_numpy(x).float()], torch.from_numpy(y).float()
-
-
-class ERA5LandDataset(Seq2SeqDataset):
-    def __init__(self, data_cfgs: dict, is_tra_val_te: str):
-        super(ERA5LandDataset, self).__init__(data_cfgs, is_tra_val_te)
-        self.features = self.get_features()
-
-    def get_features(self):
-        return [
-            "total_precipitation_hourly",
-            "temperature_2m",
-            "dewpoint_temperature_2m",
-            "surface_net_solar_radiation",
-            "sm_surface",
-        ]
-
-    def get_x(self, variable, basin, time, seq_length):
-        interval = self.data_cfgs["interval"]
-        x = (
-            self.x.sel(
-                variable=variable[:4],
-                basin=basin,
-                time=slice(
-                    time - np.timedelta64(seq_length - 2 * interval, "h"),
-                    time + np.timedelta64(interval, "h"),
-                ),
-            )
-            .to_numpy()
-            .T.reshape(-1, 4)
-        )
-        s = (
-            self.x.sel(
-                variable=variable[4],
-                basin=basin,
-                time=slice(
-                    time - np.timedelta64(seq_length - interval, "h"),
-                    time,
-                ),
-            )
-            .to_numpy()
-            .T.reshape(-1, 1)
-        )
-        return np.concatenate((x, s), axis=1)
-
-
-class GPMDataset(Seq2SeqDataset):
-    def __init__(self, data_cfgs: dict, is_tra_val_te: str):
-        super(GPMDataset, self).__init__(data_cfgs, is_tra_val_te)
-        self.features = self.get_features()
-
-    def get_features(self):
-        return ["gpm_tp", "sm_surface"]
-
-    def get_x(self, variable, basin, time, seq_length):
-        interval = self.data_cfgs["interval"]
-        x = (
-            self.x.sel(
-                variable=variable[0],
-                basin=basin,
-                time=slice(
-                    time - np.timedelta64(seq_length - 2 * interval, "h"),
-                    time + np.timedelta64(interval, "h"),
-                ),
-            )
-            .to_numpy()
-            .T.reshape(-1, 1)
-        )
-        s = (
-            self.x.sel(
-                variable=variable[1],
-                basin=basin,
-                time=slice(
-                    time - np.timedelta64(seq_length - interval, "h"),
-                    time,
-                ),
-            )
-            .to_numpy()
-            .T.reshape(-1, 1)
-        )
-        return np.concatenate((x, s), axis=1)
-
-
-class GPMSTRDataset(Seq2SeqDataset):
-    def __init__(self, data_cfgs: dict, is_tra_val_te: str):
-        super(GPMSTRDataset, self).__init__(data_cfgs, is_tra_val_te)
-        self.features = self.get_features()
-
-    def get_features(self):
-        return ["gpm_tp", "streamflow", "sm_surface"]
-
-    def get_x(self, variable, basin, time, seq_length):
-        interval = self.data_cfgs["interval"]
-        x = (
-            self.x.sel(
-                variable=variable[0],
-                basin=basin,
-                time=slice(
-                    time - np.timedelta64(seq_length - 2 * interval, "h"),
-                    time + np.timedelta64(interval, "h"),
-                ),
-            )
-            .to_numpy()
-            .T.reshape(-1, 1)
-        )
-        s = (
-            self.x.sel(
-                variable=variable[1:],
-                basin=basin,
-                time=slice(
-                    time - np.timedelta64(seq_length - interval, "h"),
-                    time,
-                ),
-            )
-            .to_numpy()
-            .T.reshape(-1, 2)
-        )
-        return np.concatenate((x, s), axis=1)
->>>>>>> 2cdfa0cb
+        return [torch.from_numpy(x).float()], torch.from_numpy(y).float()
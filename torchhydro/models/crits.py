--- conflicted
+++ resolved
@@ -11,10 +11,6 @@
 from typing import Union
 import torch
 from torch import distributions as tdist, Tensor
-<<<<<<< HEAD
-from torch_scatter import segment_csr, scatter
-=======
->>>>>>> 1d9b328e
 from torchhydro.models.model_utils import get_the_device
 
 
